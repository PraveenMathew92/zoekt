// Copyright 2016 Google Inc. All rights reserved.
//
// Licensed under the Apache License, Version 2.0 (the "License");
// you may not use this file except in compliance with the License.
// You may obtain a copy of the License at
//
//    http://www.apache.org/licenses/LICENSE-2.0
//
// Unless required by applicable law or agreed to in writing, software
// distributed under the License is distributed on an "AS IS" BASIS,
// WITHOUT WARRANTIES OR CONDITIONS OF ANY KIND, either express or implied.
// See the License for the specific language governing permissions and
// limitations under the License.

package web

import (
	"bytes"
	"fmt"
	"html/template"
	"log"
	"net"
	"net/http"
	"strconv"
	"sync"
	"time"

	"golang.org/x/net/context"

	"github.com/google/zoekt"
	"github.com/google/zoekt/query"
<<<<<<< HEAD
	"github.com/google/zoekt/rest"
	"github.com/google/zoekt/rpc"
=======
>>>>>>> 9e9e069d
)

var Funcmap = template.FuncMap{
	"Inc": func(orig int) int {
		return orig + 1
	},
	"More": func(orig int) int {
		return orig * 3
	},
	"HumanUnit": func(orig int64) string {
		b := orig
		suffix := ""
		if orig > 10*(1<<30) {
			suffix = "G"
			b = orig / (1 << 30)
		} else if orig > 10*(1<<20) {
			suffix = "M"
			b = orig / (1 << 20)
		} else if orig > 10*(1<<10) {
			suffix = "K"
			b = orig / (1 << 10)
		}

		return fmt.Sprintf("%d%s", b, suffix)
	}}

const defaultNumResults = 50

type Server struct {
	Searcher zoekt.Searcher

	// Serve HTML interface
	HTML bool

<<<<<<< HEAD
	// Serve REST API
	RESTAPI bool

	// Serve go/net RPC
	RPC bool

=======
>>>>>>> 9e9e069d
	// If set, show files from the index.
	Print bool

	// Version string for this server.
	Version string

	// Depending on the Host header, add a query to the entry
	// page. For example, when serving on "search.myproject.org"
	// we could add "r:myproject" automatically.  This allows a
	// single instance to serve as search engine for multiple
	// domains.
	HostCustomQueries map[string]string

	// This should contain the following templates: "didyoumean"
	// (for suggestions), "repolist" (for the repo search result
	// page), "result" for the search results, "search" (for the
	// opening page), "box" for the search query input element and
	// "print" for the show file functionality.
	Top *template.Template

	didYouMean *template.Template
	repolist   *template.Template
	search     *template.Template
	result     *template.Template
	print      *template.Template
	about      *template.Template

	startTime time.Time

	templateMu    sync.Mutex
	templateCache map[string]*template.Template

	lastStatsMu sync.Mutex
	lastStats   *zoekt.RepoStats
	lastStatsTS time.Time
}

<<<<<<< HEAD
func (s *Server) serveSearchAPI(w http.ResponseWriter, r *http.Request) {
	rest.Search(s.Searcher, w, r)
}

func (s *Server) serveListAPI(w http.ResponseWriter, r *http.Request) {
	rest.List(s.Searcher, w, r)
}

=======
>>>>>>> 9e9e069d
func (s *Server) getTemplate(str string) *template.Template {
	s.templateMu.Lock()
	defer s.templateMu.Unlock()
	t := s.templateCache[str]
	if t != nil {
		return t
	}

	t, err := template.New("cache").Parse(str)
	if err != nil {
		log.Printf("template parse error: %v", err)
		t = template.Must(template.New("empty").Parse(""))
	}
	s.templateCache[str] = t
	return t
}

func NewMux(s *Server) (*http.ServeMux, error) {
	s.print = s.Top.Lookup("print")
	if s.print == nil {
		return nil, fmt.Errorf("missing template 'print'")
	}

	for k, v := range map[string]**template.Template{
		"didyoumean": &s.didYouMean,
		"results":    &s.result,
		"print":      &s.print,
		"search":     &s.search,
		"repolist":   &s.repolist,
		"about":      &s.about,
	} {
		*v = s.Top.Lookup(k)
		if *v == nil {
			return nil, fmt.Errorf("missing template %q", k)
		}
	}

	s.templateCache = map[string]*template.Template{}
	s.startTime = time.Now()

	mux := http.NewServeMux()

	if s.HTML {
		mux.HandleFunc("/search", s.serveSearch)
		mux.HandleFunc("/", s.serveSearchBox)
		mux.HandleFunc("/about", s.serveAbout)
	}
<<<<<<< HEAD
	if s.RESTAPI {
		mux.HandleFunc("/api/search", s.serveSearchAPI)
		mux.HandleFunc("/api/list", s.serveListAPI)
	}
	if s.RPC {
		mux.Handle(rpc.DefaultRPCPath, rpc.Server(s.Searcher)) // /rpc
	}
=======
>>>>>>> 9e9e069d
	if s.Print {
		mux.HandleFunc("/print", s.servePrint)
	}
	return mux, nil
}

func (s *Server) serveSearch(w http.ResponseWriter, r *http.Request) {
	err := s.serveSearchErr(w, r)

	if suggest, ok := err.(*query.SuggestQueryError); ok {
		var buf bytes.Buffer
		if err := s.didYouMean.Execute(&buf, suggest); err != nil {
			http.Error(w, err.Error(), http.StatusTeapot)
		}

		w.Write(buf.Bytes())
		return
	}

	if err != nil {
		http.Error(w, err.Error(), http.StatusTeapot)
	}
}

func (s *Server) serveSearchErr(w http.ResponseWriter, r *http.Request) error {
	qvals := r.URL.Query()
	queryStr := qvals.Get("q")
	if queryStr == "" {
		return fmt.Errorf("no query found")
	}

	log.Printf("got query %q", queryStr)
	q, err := query.Parse(queryStr)
	if err != nil {
		return err
	}

	repoOnly := true
	query.VisitAtoms(q, func(q query.Q) {
		_, ok := q.(*query.Repo)
		repoOnly = repoOnly && ok
	})
	if repoOnly {
		return s.serveListReposErr(q, queryStr, w, r)
	}

	numStr := qvals.Get("num")

	num, err := strconv.Atoi(numStr)
	if err != nil || num <= 0 {
		num = defaultNumResults
	}

	sOpts := zoekt.SearchOptions{
		MaxWallTime: 10 * time.Second,
	}

	sOpts.SetDefaults()

	ctx := r.Context()
	if result, err := s.Searcher.Search(ctx, q, &zoekt.SearchOptions{EstimateDocCount: true}); err != nil {
		return err
	} else if numdocs := result.ShardFilesConsidered; numdocs > 10000 {
		// If the search touches many shards and many files, we
		// have to limit the number of matches.  This setting
		// is based on the number of documents eligible after
		// considering reponames, so large repos (both
		// android, chromium are about 500k files) aren't
		// covered fairly.

		// 10k docs, 50 num -> max match = (250 + 250 / 10)
		sOpts.ShardMaxMatchCount = num*5 + (5*num)/(numdocs/1000)

		// 10k docs, 50 num -> max important match = 4
		sOpts.ShardMaxImportantMatch = num/20 + num/(numdocs/500)
	} else {
		// Virtually no limits for a small corpus; important
		// matches are just as expensive as normal matches.
		n := numdocs + num*100
		sOpts.ShardMaxImportantMatch = n
		sOpts.ShardMaxMatchCount = n
		sOpts.TotalMaxMatchCount = n
		sOpts.TotalMaxImportantMatch = n
	}

	result, err := s.Searcher.Search(ctx, q, &sOpts)
	if err != nil {
		return err
	}

	if len(result.Files) > num {
		result.Files = result.Files[:num]
	}

	fileMatches, err := s.formatResults(result, queryStr, s.Print)
	if err != nil {
		return err
	}

	res := ResultInput{
		Last: LastInput{
			Query:     queryStr,
			Num:       num,
			AutoFocus: true,
		},
		Stats:         result.Stats,
		Query:         q.String(),
		QueryStr:      queryStr,
		SearchOptions: sOpts.String(),
		FileMatches:   fileMatches,
	}
	if res.Stats.Wait < res.Stats.Duration/10 {
		// Suppress queueing stats if they are neglible.
		res.Stats.Wait = 0
	}

	var buf bytes.Buffer
	if err := s.result.Execute(&buf, &res); err != nil {
		return err
	}

	w.Write(buf.Bytes())
	return nil
}

func (s *Server) servePrint(w http.ResponseWriter, r *http.Request) {
	err := s.servePrintErr(w, r)
	if err != nil {
		http.Error(w, err.Error(), http.StatusTeapot)
	}
}

const statsStaleNess = 30 * time.Second

func (s *Server) fetchStats(ctx context.Context) (*zoekt.RepoStats, error) {
	s.lastStatsMu.Lock()
	stats := s.lastStats
	if time.Now().Sub(s.lastStatsTS) > statsStaleNess {
		stats = nil
	}
	s.lastStatsMu.Unlock()

	if stats != nil {
		return stats, nil
	}

	repos, err := s.Searcher.List(ctx, &query.Const{Value: true})
	if err != nil {
		return nil, err
	}

	stats = &zoekt.RepoStats{}
	names := map[string]struct{}{}
	for _, r := range repos.Repos {
		stats.Add(&r.Stats)
		names[r.Repository.Name] = struct{}{}
	}
	stats.Repos = len(names)

	s.lastStatsMu.Lock()
	s.lastStatsTS = time.Now()
	s.lastStats = stats
	s.lastStatsMu.Unlock()

	return stats, nil
}

func (s *Server) serveSearchBoxErr(w http.ResponseWriter, r *http.Request) error {
	stats, err := s.fetchStats(r.Context())
	if err != nil {
		return err
	}
	d := SearchBoxInput{
		Last: LastInput{
			Num:       defaultNumResults,
			AutoFocus: true,
		},
		Stats:   stats,
		Version: s.Version,
		Uptime:  time.Now().Sub(s.startTime),
	}

	d.Last.Query = r.URL.Query().Get("q")
	if d.Last.Query == "" {
		custom := s.HostCustomQueries[r.Host]
		if custom == "" {
			host, _, _ := net.SplitHostPort(r.Host)
			custom = s.HostCustomQueries[host]
		}

		if custom != "" {
			d.Last.Query = custom + " "
		}
	}

	var buf bytes.Buffer
	if err := s.search.Execute(&buf, &d); err != nil {
		return err
	}
	w.Write(buf.Bytes())
	return nil
}

func (s *Server) serveSearchBox(w http.ResponseWriter, r *http.Request) {
	if err := s.serveSearchBoxErr(w, r); err != nil {
		http.Error(w, err.Error(), http.StatusTeapot)
	}
}

func (s *Server) serveAboutErr(w http.ResponseWriter, r *http.Request) error {
	stats, err := s.fetchStats(r.Context())
	if err != nil {
		return err
	}

	d := SearchBoxInput{
		Stats:   stats,
		Version: s.Version,
		Uptime:  time.Now().Sub(s.startTime),
	}

	var buf bytes.Buffer
	if err := s.about.Execute(&buf, &d); err != nil {
		return err
	}
	w.Write(buf.Bytes())
	return nil
}

func (s *Server) serveAbout(w http.ResponseWriter, r *http.Request) {
	if err := s.serveAboutErr(w, r); err != nil {
		http.Error(w, err.Error(), http.StatusTeapot)
	}
}

func (s *Server) serveListReposErr(q query.Q, qStr string, w http.ResponseWriter, r *http.Request) error {
	ctx := r.Context()
	repos, err := s.Searcher.List(ctx, q)
	if err != nil {
		return err
	}

	aggregate := zoekt.RepoStats{
		Repos: len(repos.Repos),
	}
	for _, s := range repos.Repos {
		aggregate.Add(&s.Stats)
	}
	res := RepoListInput{
		Last: LastInput{
			Query:     qStr,
			AutoFocus: true,
		},
		Stats: aggregate,
	}

	for _, r := range repos.Repos {
		t := s.getTemplate(r.Repository.CommitURLTemplate)

		repo := Repository{
			Name:      r.Repository.Name,
			URL:       r.Repository.URL,
			IndexTime: r.IndexMetadata.IndexTime,
			Size:      r.Stats.ContentBytes,
			Files:     int64(r.Stats.Documents),
		}
		for _, b := range r.Repository.Branches {
			var buf bytes.Buffer
			if err := t.Execute(&buf, b); err != nil {
				return err
			}
			repo.Branches = append(repo.Branches,
				Branch{
					Name:    b.Name,
					Version: b.Version,
					URL:     buf.String(),
				})
		}
		res.Repos = append(res.Repos, repo)
	}

	var buf bytes.Buffer
	if err := s.repolist.Execute(&buf, &res); err != nil {
		return err
	}

	w.Write(buf.Bytes())
	return nil
}

func (s *Server) servePrintErr(w http.ResponseWriter, r *http.Request) error {
	if !s.Print {
		return fmt.Errorf("no printing template defined.")
	}

	qvals := r.URL.Query()
	fileStr := qvals.Get("f")
	repoStr := qvals.Get("r")
	queryStr := qvals.Get("q")
	numStr := qvals.Get("num")
	num, err := strconv.Atoi(numStr)
	if err != nil || num <= 0 {
		num = defaultNumResults
	}

	qs := []query.Q{
		&query.Substring{Pattern: fileStr, FileName: true},
		&query.Repo{Pattern: repoStr},
	}

	if branchStr := qvals.Get("b"); branchStr != "" {
		qs = append(qs, &query.Branch{Pattern: branchStr})
	}

	q := &query.And{Children: qs}

	sOpts := zoekt.SearchOptions{
		Whole: true,
	}

	ctx := r.Context()
	result, err := s.Searcher.Search(ctx, q, &sOpts)
	if err != nil {
		return err
	}

	if len(result.Files) != 1 {
		return fmt.Errorf("got %d matches, want 1", len(result.Files))
	}

	f := result.Files[0]

	byteLines := bytes.Split(f.Content, []byte{'\n'})
	strLines := make([]string, 0, len(byteLines))
	for _, l := range byteLines {
		strLines = append(strLines, string(l))
	}

	d := PrintInput{
		Name:  f.FileName,
		Repo:  f.Repository,
		Lines: strLines,
		Last: LastInput{
			Query:     queryStr,
			Num:       num,
			AutoFocus: false,
		},
	}

	var buf bytes.Buffer
	if err := s.print.Execute(&buf, &d); err != nil {
		return err
	}

	w.Write(buf.Bytes())
	return nil
}<|MERGE_RESOLUTION|>--- conflicted
+++ resolved
@@ -29,11 +29,7 @@
 
 	"github.com/google/zoekt"
 	"github.com/google/zoekt/query"
-<<<<<<< HEAD
-	"github.com/google/zoekt/rest"
 	"github.com/google/zoekt/rpc"
-=======
->>>>>>> 9e9e069d
 )
 
 var Funcmap = template.FuncMap{
@@ -68,15 +64,9 @@
 	// Serve HTML interface
 	HTML bool
 
-<<<<<<< HEAD
-	// Serve REST API
-	RESTAPI bool
-
-	// Serve go/net RPC
+	// Serve RPC
 	RPC bool
 
-=======
->>>>>>> 9e9e069d
 	// If set, show files from the index.
 	Print bool
 
@@ -114,17 +104,6 @@
 	lastStatsTS time.Time
 }
 
-<<<<<<< HEAD
-func (s *Server) serveSearchAPI(w http.ResponseWriter, r *http.Request) {
-	rest.Search(s.Searcher, w, r)
-}
-
-func (s *Server) serveListAPI(w http.ResponseWriter, r *http.Request) {
-	rest.List(s.Searcher, w, r)
-}
-
-=======
->>>>>>> 9e9e069d
 func (s *Server) getTemplate(str string) *template.Template {
 	s.templateMu.Lock()
 	defer s.templateMu.Unlock()
@@ -172,16 +151,9 @@
 		mux.HandleFunc("/", s.serveSearchBox)
 		mux.HandleFunc("/about", s.serveAbout)
 	}
-<<<<<<< HEAD
-	if s.RESTAPI {
-		mux.HandleFunc("/api/search", s.serveSearchAPI)
-		mux.HandleFunc("/api/list", s.serveListAPI)
-	}
 	if s.RPC {
 		mux.Handle(rpc.DefaultRPCPath, rpc.Server(s.Searcher)) // /rpc
 	}
-=======
->>>>>>> 9e9e069d
 	if s.Print {
 		mux.HandleFunc("/print", s.servePrint)
 	}
